--- conflicted
+++ resolved
@@ -8,11 +8,6 @@
 
 
 KNOTS_TO_MPS = 0.5144
-<<<<<<< HEAD
-stl = ["-", "--", "-.", ":"]
-lab = [r"$V_B$ (knots)", r"Heel $\phi$ ($^\circ$)", r"Leeway $\gamma$ ($^\circ$)"]
-
-=======
 stl = [(0,()),
        (0,(1.1,1.1)),
        (0,(2.8,1.1)),
@@ -23,7 +18,6 @@
 lab = [r"$V_B$ (knots)", r"Heel $\phi$ ($^\circ$)", r"Leeway $\gamma$ ($^\circ$)",
        r"Flat", r"RED"]
 cols = ["C0","C1","C2","C3","C4","C5","C6"]
->>>>>>> c7722fea
 
 def json_read(fname):
     with open(fname+'.json', 'r') as json_file:
