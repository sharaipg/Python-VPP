#!/usr/bin/env python3
# -*- coding: utf-8 -*-

__author__ = "Marin Lauber"
__copyright__ = "Copyright 2020, Marin Lauber"
__license__ = "GPL"
__version__ = "1.0.1"
__email__ = "M.Lauber@soton.ac.uk"

import numpy as np
import matplotlib.pyplot as plt
from scipy import interpolate
from scipy.optimize import root
from tqdm import trange
import warnings

from src.AeroMod import AeroMod
from src.HydroMod import HydroMod
from src.UtilsMod import KNOTS_TO_MPS,polar_plot,sail_chart,json_write

class VPP(object):
    """A VPP Class that run an analysis on a given Yacht."""

    def __init__(self, Yacht):
        """
        Initializes the VPP model

        Parameters
        ----------
        Yacht
            A Yacht object with Appendages and Sails

        """
        # build model
        self.yacht = Yacht
        self.aero = AeroMod(self.yacht)
        self.hydro = HydroMod(self.yacht)

        # maximum allows heel angle
        self.phi_max = 25.0

        # debbuging flag
        self.debbug = False
        if not self.debbug:
            warnings.filterwarnings(
                "ignore", "The iteration is not making good progress"
            )


    def set_analysis(self, tws_range, twa_range):
        """
        Sets the analysis range.

        Parameters
        ----------
        tws_range
            A numpy.array with the different TWS to run the analysis at.
        twa_range
            A numpy.array with the different TWA to run the analysis at.

        """

        if tws_range.max() <= 35.0 and tws_range.min() >= 2.0:
            self.tws_range = tws_range * KNOTS_TO_MPS
        else:
            print("Anaylis only valid for TWS range : 2. < TWS < 35. knots.")

        if twa_range.max() <= 180.0 and twa_range.min() >= 0.0:
            self.twa_range = twa_range
        else:
            print("Anaylis only valid for TWA range : 0. < TWA < 180. degrees.")

        # prepare storage array
        self.Nsails = len(self.yacht.sails) - 1  # main not counted
        self.store = np.zeros((len(self.tws_range),
                               len(self.twa_range),
                               self.Nsails,
                               3))

        # tws bounds for downwind/upwind sails
        self.lim_up = 60.0 
        self.lim_dn = 135.0 if (self.Nsails != 1) else 200.

        # flag for later
        self.upToDate = True


    def run(self, verbose=False):
        """
        Run the analysis for the given analysis range.


        Parameters
        ----------
        verbose
            A logical, if True, prints results of equilibrium at each TWA/TWS.

        """

        if not self.upToDate:
            raise "VPP run stop: no analysis set!"

        for i, tws in enumerate(self.tws_range):

            print("Sailing in TWS : %.1f" % (tws / KNOTS_TO_MPS))

            for n in range(self.Nsails):

                self.aero.sails[1] = self.yacht.sails[n + 1]

                print(
                    "Sail Config : ",
                    self.aero.sails[0].name + " + " + self.aero.sails[1].name,
                )

                self.aero.up = self.aero.sails[1].up

                for j in trange(len(self.twa_range)):

                    twa = self.twa_range[j]

                    self.vb0 = 0.8 * tws
                    self.phi0 = 0
                    self.leeway0 = 100.0 / twa if (twa > 1.0 and 100.0 / twa < 2 * tws) else 2 * tws

                    # don't do low twa with downwind sails
                    if((self.aero.up==True) and(twa>=self.lim_dn)): continue
                    if((self.aero.up==False)and(twa<=self.lim_up)): continue

                    self.iter = 0

                    while (True and (self.iter<10)):

                        res = fsolve(self.resid,[self.vb0,self.phi0,self.leeway0],args=(twa, tws))
                    
                        # is that a valid equilibrium?
                        if res[1]<=self.phi_max:
                            break
                        
                        # reduce sail area if heel is too much
                        if(self.aero.up==True):
                            if self.aero.sails[1].area!=self.aero.sails[1].min_area:
                                self.aero.sails[1].area = max(self.aero.sails[1].area*0.8, self.aero.sails[1].min_area)
                            else:
                                self.aero.sails[0].area = max(self.aero.sails[0].area*0.8, self.aero.sails[0].min_area)
                        self.iter +=1


                    self.store[i,j,int(3*n):int(3*(n+1))] = res[:]*np.array([1./0.5144,1,1])
                    if verbose:
                        print('Running case :     (%.1f,%.2f)' % (twa,tws))
                        print('Initial Guess Vb :        %.3f' % (self.vb0/0.5144))
                        print('Result for Vb :           %.3f' % (res[0]/0.5144))
                        print('Lift coefficient :        %.3f' % self.aero.cl)
                        print('Drag coefficient :        %.3f' % self.aero.cd)
                        print('Flatener coefficient :    %.3f' % self.aero.flat)
                        print()       
                    
                    self.hydro.update(res[0], res[1], res[2])
                    self.aero.update(res[0], res[1], tws, twa, 1.0)

                    # prepare next iteration
                    self.vb0 = self.hydro.vb
                    self.phi0 = self.hydro.phi
                    self.leeway0 = self.hydro.leeway
                
            print()
        print("Optimization successful.")


    def resid(self, x0, twa, tws):
        """
        Computes the residuals of the force/moment equilibrium at the given state.

        Parameters
        ----------
        x0
            A numpy array of the variables (DOF).
        twa
            A float of the TWA at which to compute the residuals.
        tws
            A float of the TWs at which to compute the residuals.

        Returns
        -------
        Numpy.Array
            Residuals on each DOF

        """

        vb0 = x0[0]
        phi0 = x0[1] # min(x0[1], self.phi_max)
        leeway = x0[2]  # ; flat=x0[3]

        Fxh, Fyh, Mxh = self.hydro.update(vb0, phi0, leeway)
        Fxa, Fya, Mxa = self.aero.update(vb0, phi0, tws, twa, 1.0, 2.0)

        return [(Fxh - Fxa) ** 2, (Mxh - Mxa) ** 2, (Fyh - Fya) ** 2]


    def results(self):
        """
        Return a dict of the VPP results.
        """
        lab = ["Speed", "Heel", "Leeway"]
        data = [ {"tws": self.tws_range.tolist(),
                  "twa": self.twa_range.tolist(),
                  "Sails":[self.yacht.sails[0].name+" + "
                  +self.yacht.sails[n+1].name for n in range(self.Nsails)]} ]
        for i in range(len(self.tws_range)):
            for j in range(len(self.twa_range)):
                for n in range(self.Nsails):
                    dic={}
                    for k in range(3):
                        dic.update( {lab[k]: self.store[i,j,n,k]} )
                    data.append(dic)
        return data


    def write(self, fname):
        json_write(self.results(), fname)


    def polar(self, n=1, save=False):
        polar_plot(self, n, save)


<<<<<<< HEAD
        """
        fig, ax, stl = polar(n)
        for i in range(len(self.tws_range)):
            idx, vmg = self._make_nice(self.store[i,:,:])
            if n==1:
                ax.plot(np.radians(self.twa_range[:idx[0]]),self.store[i,:idx[0],0],
                        'k',lw=1,linestyle=stl[int(i%4)],
                        label=f'{self.tws_range[i]/0.5144:.1f}')
                ax.plot(np.radians(self.twa_range[vmg[0]]), self.store[i,vmg[0],0],
                        'ok',lw=1,markersize=4,mfc='None')
                idx2 = np.where(self.Nsails==1,0,3)
                ax.plot(np.radians(self.twa_range[vmg[1]]), self.store[i,vmg[1],idx2],
                        'ok',lw=1,markersize=4,mfc='None')
                if self.Nsails!=1:
                    ax.plot(np.radians(self.twa_range[idx[1]:]),self.store[i,idx[1]:,3],
                           'gray',lw=1,linestyle=stl[int(i%4)])
                ax.legend(title=r'TWS (knots)',loc=1,bbox_to_anchor=(1.05,1.05))
            else:
                for j in range(n):
                    ax[j].plot(np.radians(self.twa_range[:idx[0]]),self.store[i,:idx[0],j],
                            'k',lw=1,linestyle=stl[int(i%4)],
                            label=f'{self.tws_range[i]/0.5144:.1f}')
                    if j == 0:
                        ax[j].plot(np.radians(self.twa_range[vmg[0]]), self.store[i,vmg[0],j],
                                'ok',lw=1,markersize=4,mfc='None')
                        idx2 = np.where(self.Nsails==1,j,int(j+3))
                        ax[j].plot(np.radians(self.twa_range[vmg[1]]), self.store[i,vmg[1],idx2],
                                'ok',lw=1,markersize=4,mfc='None')
                    if self.Nsails!=1:
                        ax[j].plot(np.radians(self.twa_range[idx[1]:]),self.store[i,idx[1]:,int(j+3)],
                                'gray',lw=1,linestyle=stl[int(i%4)])
                ax[0].legend(title=r'TWS (knots)',loc=1,bbox_to_anchor=(1.05,1.05))
        plt.tight_layout()
        if save: plt.savefig('Figure.png',dpi=500)
        plt.show()
=======
    def SailChart(self, save=False):
        sail_chart(self, save)
>>>>>>> master<|MERGE_RESOLUTION|>--- conflicted
+++ resolved
@@ -24,12 +24,10 @@
     def __init__(self, Yacht):
         """
         Initializes the VPP model
-
         Parameters
         ----------
         Yacht
             A Yacht object with Appendages and Sails
-
         """
         # build model
         self.yacht = Yacht
@@ -50,14 +48,12 @@
     def set_analysis(self, tws_range, twa_range):
         """
         Sets the analysis range.
-
         Parameters
         ----------
         tws_range
             A numpy.array with the different TWS to run the analysis at.
         twa_range
             A numpy.array with the different TWA to run the analysis at.
-
         """
 
         if tws_range.max() <= 35.0 and tws_range.min() >= 2.0:
@@ -88,13 +84,10 @@
     def run(self, verbose=False):
         """
         Run the analysis for the given analysis range.
-
-
         Parameters
         ----------
         verbose
             A logical, if True, prints results of equilibrium at each TWA/TWS.
-
         """
 
         if not self.upToDate:
@@ -124,46 +117,20 @@
                     self.leeway0 = 100.0 / twa if (twa > 1.0 and 100.0 / twa < 2 * tws) else 2 * tws
 
                     # don't do low twa with downwind sails
-                    if((self.aero.up==True) and(twa>=self.lim_dn)): continue
-                    if((self.aero.up==False)and(twa<=self.lim_up)): continue
+                    if (self.aero.up == True) and (twa >= self.lim_dn):
+                        continue
+                    if (self.aero.up == False) and (twa <= self.lim_up):
+                        continue
 
-                    self.iter = 0
+                    sol = root(self.resid, [self.vb0, self.phi0, self.leeway0],
+                               args=(twa, tws), method='lm')
+                    self.vb0, self.phi0, self.leeway0 = res = sol.x
+                    if verbose and not sol.success:
+                        print(sol.message)
 
-                    while (True and (self.iter<10)):
+                    # store data for later
+                    self.store[i, j, n, :] = res[:] * np.array([1.0/KNOTS_TO_MPS, 1, 1])
 
-                        res = fsolve(self.resid,[self.vb0,self.phi0,self.leeway0],args=(twa, tws))
-                    
-                        # is that a valid equilibrium?
-                        if res[1]<=self.phi_max:
-                            break
-                        
-                        # reduce sail area if heel is too much
-                        if(self.aero.up==True):
-                            if self.aero.sails[1].area!=self.aero.sails[1].min_area:
-                                self.aero.sails[1].area = max(self.aero.sails[1].area*0.8, self.aero.sails[1].min_area)
-                            else:
-                                self.aero.sails[0].area = max(self.aero.sails[0].area*0.8, self.aero.sails[0].min_area)
-                        self.iter +=1
-
-
-                    self.store[i,j,int(3*n):int(3*(n+1))] = res[:]*np.array([1./0.5144,1,1])
-                    if verbose:
-                        print('Running case :     (%.1f,%.2f)' % (twa,tws))
-                        print('Initial Guess Vb :        %.3f' % (self.vb0/0.5144))
-                        print('Result for Vb :           %.3f' % (res[0]/0.5144))
-                        print('Lift coefficient :        %.3f' % self.aero.cl)
-                        print('Drag coefficient :        %.3f' % self.aero.cd)
-                        print('Flatener coefficient :    %.3f' % self.aero.flat)
-                        print()       
-                    
-                    self.hydro.update(res[0], res[1], res[2])
-                    self.aero.update(res[0], res[1], tws, twa, 1.0)
-
-                    # prepare next iteration
-                    self.vb0 = self.hydro.vb
-                    self.phi0 = self.hydro.phi
-                    self.leeway0 = self.hydro.leeway
-                
             print()
         print("Optimization successful.")
 
@@ -171,7 +138,6 @@
     def resid(self, x0, twa, tws):
         """
         Computes the residuals of the force/moment equilibrium at the given state.
-
         Parameters
         ----------
         x0
@@ -180,12 +146,10 @@
             A float of the TWA at which to compute the residuals.
         tws
             A float of the TWs at which to compute the residuals.
-
         Returns
         -------
         Numpy.Array
             Residuals on each DOF
-
         """
 
         vb0 = x0[0]
@@ -225,43 +189,5 @@
         polar_plot(self, n, save)
 
 
-<<<<<<< HEAD
-        """
-        fig, ax, stl = polar(n)
-        for i in range(len(self.tws_range)):
-            idx, vmg = self._make_nice(self.store[i,:,:])
-            if n==1:
-                ax.plot(np.radians(self.twa_range[:idx[0]]),self.store[i,:idx[0],0],
-                        'k',lw=1,linestyle=stl[int(i%4)],
-                        label=f'{self.tws_range[i]/0.5144:.1f}')
-                ax.plot(np.radians(self.twa_range[vmg[0]]), self.store[i,vmg[0],0],
-                        'ok',lw=1,markersize=4,mfc='None')
-                idx2 = np.where(self.Nsails==1,0,3)
-                ax.plot(np.radians(self.twa_range[vmg[1]]), self.store[i,vmg[1],idx2],
-                        'ok',lw=1,markersize=4,mfc='None')
-                if self.Nsails!=1:
-                    ax.plot(np.radians(self.twa_range[idx[1]:]),self.store[i,idx[1]:,3],
-                           'gray',lw=1,linestyle=stl[int(i%4)])
-                ax.legend(title=r'TWS (knots)',loc=1,bbox_to_anchor=(1.05,1.05))
-            else:
-                for j in range(n):
-                    ax[j].plot(np.radians(self.twa_range[:idx[0]]),self.store[i,:idx[0],j],
-                            'k',lw=1,linestyle=stl[int(i%4)],
-                            label=f'{self.tws_range[i]/0.5144:.1f}')
-                    if j == 0:
-                        ax[j].plot(np.radians(self.twa_range[vmg[0]]), self.store[i,vmg[0],j],
-                                'ok',lw=1,markersize=4,mfc='None')
-                        idx2 = np.where(self.Nsails==1,j,int(j+3))
-                        ax[j].plot(np.radians(self.twa_range[vmg[1]]), self.store[i,vmg[1],idx2],
-                                'ok',lw=1,markersize=4,mfc='None')
-                    if self.Nsails!=1:
-                        ax[j].plot(np.radians(self.twa_range[idx[1]:]),self.store[i,idx[1]:,int(j+3)],
-                                'gray',lw=1,linestyle=stl[int(i%4)])
-                ax[0].legend(title=r'TWS (knots)',loc=1,bbox_to_anchor=(1.05,1.05))
-        plt.tight_layout()
-        if save: plt.savefig('Figure.png',dpi=500)
-        plt.show()
-=======
     def SailChart(self, save=False):
-        sail_chart(self, save)
->>>>>>> master+        sail_chart(self, save)