--- conflicted
+++ resolved
@@ -1,12 +1,6 @@
 # Python-VPP
 
-<<<<<<< HEAD
-![Upload Python Package](https://github.com/TAJD/Python-VPP/workflows/Upload%20Python%20Package/badge.svg)
-
 3-DOF Velocity Prediction Program base on the [ORC](https://www.orc.org/index.asp?id=21) aero and hydro dynamic models. The code makes use of Object-oriented-Programming to be as general as possible.
-=======
-3-DOF Velocity Prediction Program base on the [ORC](https://www.orc.org/index.asp?id=21) aero and hydro dynamic models. The code make use of Object-oriented-Programming to be as general as possible.
->>>>>>> e9ca9c98
 
 ## Contributing
 
@@ -37,13 +31,8 @@
 
 You can run a benchmark against the YD-41 results from WinVPP by running the `benchmark.py` script.
 
-<<<<<<< HEAD
-```python
-$ python benchmark/benchmark.py -s -g -o [output_name]
-=======
 ```bash
 $ python benchmark/benchmark.py -g -o
->>>>>>> e9ca9c98
 ```
 
 with `save`, `graph` and `output` as optional keyboard arguments and `output` only working in combination with `save`.
