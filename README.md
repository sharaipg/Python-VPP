# Python-VPP

![Upload Python Package](https://github.com/TAJD/Python-VPP/workflows/Upload%20Python%20Package/badge.svg)

3-DOF Velocity Prediction Program base on the [ORC](https://www.orc.org/index.asp?id=21) aero and hydro dynamic models. The code makes use of Object-oriented-Programming to be as general as possible.


## Getting Started
### To Do List (prioritized)
1. ~~wrap rig into yacht class~~, and update measure functions
2. validate on YD-41 (Principle of Yacht Design), and write tests
3. ~~optimize the boat velocity with the 3-DOF equlibrium as constraints (Lagrange multipliers)~~
4. Add all the windage contributions (mast, crew, rigging, etc.)
5. Optional Delft hydro model
6. Add dagerboards to the possible appendages  
6. ~~tidy plotting and results~~

### Prerequisites

There are only a few prerequisites to run this code, most python installations will have them. We advise to use the `environment.yml` file provided in this repo to set-up a new conda environment to use the code (this keeps you machine nice and tidy).

To create the environment simply run from the cloned/downloaded repo

```bash
$ conda env create -f environment.yml
```
and then active the new environment

```bash
$ conda activate Python-VPP
```

> **_NOTE:_** If you want to change the conda environment name, edit the first line of the `environment.yml` file.

### Running the tests

You can run a benchmark against the YD-41 results from WinVPP by running the `benchmark.py` script.

<<<<<<< HEAD
```bash
$ python benchmark/benchmark.py -g -o
=======
```python
$ python benchmark/benchmark.py -s -g -o [output_name]
>>>>>>> 91a4e2c5
```

with `save`, `graph` and `output` as optional keyboard arguments and `output` only working in combination with `save`.

## Using the code

To use the code, first clone or download this repository onto your own machine. The main file that are used are `runVPP.py` and `righting_moment.json`. These have to be filled with the data of your boat. By default they are using the YD-41 (from Principle of Yacht Design). To run the code simply type

```bash
$ python runVPP.py
```

into your console, and the code should run. Once the code has run, it should generate the following figure (or a similar one)

<p align="center">
    <img src="Figure.png" alt="YD-41 VPP results" width="1024">
</p>

See the [documentation](https://marinlauber.github.io/Python-VPP/).

### Input variable

This is a crude list of all the input variables and their meaning, as well as the units they are expected to be in.

1. Appendages :
    * Cu : Root Chord / Upper Chord (m)
    * Cl : Tip Chord / Lower Chord (m)
    * Span : Span (m) 
1. Yacht : 
    * Lwl : Length waterline (m)
    * Vol : Displ. volume of canoebody (m^3)
    * Bwl : Beam waterine (m)
    * Tc : Canoebody draft (m)
    * WSA : Wetted surface area (m^2)
    * Tmax : Draft max, i.e. Keel (m)
    * Amax : Max. section area (m^2)
    * Mass : Total mass of the yacht, includeing keel (kg)
    * Ff : Freeboard heigt fore (m)
    * Fa : Freeboard height aft (m)
    * Boa : Beam overall (m)
    * Loa : Length overall (m)
    * App : List of appendages
    * Sails : List of Sails
1. Sails:
    Standard measurements, except Roach is defined as 1-A/(0.5PE)
    Kite only takes area and vce esitmate (this is very rough)
1. VPP.set_analysis()
    * TWA range : range of TWA to use
    * TWS range : range of TWS, must be between [2, 35]


## Authors

* **[Otto Villani](https://www.linkedin.com/in/otto-villani-552760108/)** - *Initial idea, model selection* - [github](https://github.com/ottovillani)
* **[Marin Lauber](https://www.linkedin.com/in/marin-lauber/)** - *Initial idea, developement* - [github](https://github.com/marinlauber)
* **[Thomas Dickson](https://tajd.co.uk/about)** - *Developer*

## License

This project is licensed under the MIT License - see the [LICENSE](LICENSE) file for details

## Acknowledgments

* Hat tip to anyone whose code was used
* Inspiration

## Modifications

1. Formatted using [Black](https://github.com/psf/black).
1. Added a "name" to the Yacht class which can be passed to plotting function.
1. Renamed instances of Keel and Rudder objects in the example function.<|MERGE_RESOLUTION|>--- conflicted
+++ resolved
@@ -36,13 +36,8 @@
 
 You can run a benchmark against the YD-41 results from WinVPP by running the `benchmark.py` script.
 
-<<<<<<< HEAD
 ```bash
-$ python benchmark/benchmark.py -g -o
-=======
-```python
 $ python benchmark/benchmark.py -s -g -o [output_name]
->>>>>>> 91a4e2c5
 ```
 
 with `save`, `graph` and `output` as optional keyboard arguments and `output` only working in combination with `save`.
